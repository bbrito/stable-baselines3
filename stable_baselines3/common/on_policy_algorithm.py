--- conflicted
+++ resolved
@@ -213,6 +213,8 @@
         callback.on_rollout_start()
         expert_pol = env.expert_policy
 
+
+
         round_num = global_step
         self.round_num = round_num
         self.save_path_round = os.path.join(self.save_path , "demos", f"round-{round_num:03d}")
@@ -252,21 +254,9 @@
                 clipped_actions = np.clip(actions, self.action_space.low, self.action_space.high)
                 clipped_expert_actions = np.clip(np.expand_dims(expert_action,axis=0), self.action_space.low, self.action_space.high)
 
-<<<<<<< HEAD
             # actually step the env : rewrad is changed twise. it is normalized and this is the valaue from the discriminator network. the real env reward in in info
             next_obs, reward, done, info = env.step(clipped_actions)
             self._last_obs = next_obs
-=======
-            next_obs, reward, done, info = env.step(clipped_actions)
-            self._last_obs = next_obs
-
-            if self.dagger:
-                # actually step the env & record data as appropriate
-
-                self.traj_accum.add_step(
-                    {"acts": np.squeeze(clipped_expert_actions), "obs": np.squeeze(next_obs), "rews": np.squeeze(reward), "infos": info}
-                )
->>>>>>> 52b8ba03
 
             if self.dagger and done:
                 timestamp = make_unique_timestamp()
@@ -284,7 +274,6 @@
             if callback.on_step() is False:
                 return False
 
-            # where reward is saved
             self._update_info_buffer(info)
             n_steps += 1
 
@@ -369,6 +358,8 @@
             #self.round_num += 1
             print("training round: ", self.round_num)
 
+
+
         callback.on_training_end()
 
         return self
