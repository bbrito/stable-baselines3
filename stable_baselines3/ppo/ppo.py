from typing import Any, Callable, Dict, Optional, Type, Union

import contextlib
import numpy as np
import torch as th
import os
import logging
from gym import spaces
from torch.nn import functional as F
import tqdm.autonotebook as tqdm

from imitation.data import rollout, types
from stable_baselines3.common import logger
from stable_baselines3.common.on_policy_algorithm import OnPolicyAlgorithm
from stable_baselines3.common.policies import ActorCriticPolicy
from stable_baselines3.common.type_aliases import GymEnv, MaybeCallback
from stable_baselines3.common.utils import explained_variance, get_schedule_fn
#from imitation.algorithms.bc_old import EpochOrBatchIteratorWithProgress
#from imitation.policies import base
#from imitation.data import types

import itertools
import torch.utils.data as th_data
from imitation.data import buffer, types, wrappers
from typing import (
    Callable,
    Iterable,
    Iterator,
    Mapping,
    Optional,
    Sequence,
    Tuple,
    Type,
    TypeVar,
    Union,
)

T = TypeVar("T")


def endless_iter(iterable: Iterable[T]) -> Iterator[T]:
    """Generator that endlessly yields elements from iterable.

    If any call to `iter(iterable)` has no elements, then this function raises
    ValueError.

    >>> x = range(2)
    >>> it = endless_iter(x)
    >>> next(it)
    0
    >>> next(it)
    1
    >>> next(it)
    0

    """
    try:
        next(iter(iterable))
    except StopIteration:
        err = ValueError(f"iterable {iterable} had no elements to iterate over.")
        raise err

    return itertools.chain.from_iterable(itertools.repeat(iterable))

class EpochOrBatchIteratorWithProgress:
    def __init__(
        self,
        data_loader: Iterable[dict],
        n_epochs: Optional[int] = None,
        n_batches: Optional[int] = None,
        on_epoch_end: Optional[Callable[[], None]] = None,
        on_batch_end: Optional[Callable[[], None]] = None,
    ):
        """Wraps DataLoader so that all BC batches can be processed in a one for-loop.
        Also uses `tqdm` to show progress in stdout.
        Args:
            data_loader: An iterable over data dicts, as used in `BC`.
            n_epochs: The number of epochs to iterate through in one call to
                __iter__. Exactly one of `n_epochs` and `n_batches` should be provided.
            n_batches: The number of batches to iterate through in one call to
                __iter__. Exactly one of `n_epochs` and `n_batches` should be provided.
            on_epoch_end: A callback function without parameters to be called at the
                end of every epoch.
            on_batch_end: A callback function without parameters to be called at the
                end of every batch.
        """
        if n_epochs is not None and n_batches is None:
            self.use_epochs = True
        elif n_epochs is None and n_batches is not None:
            self.use_epochs = False
        else:
            raise ValueError(
                "Must provide exactly one of `n_epochs` and `n_batches` arguments."
            )

        self.data_loader = data_loader
        self.n_epochs = n_epochs
        self.n_batches = n_batches
        self.on_epoch_end = on_epoch_end
        self.on_batch_end = on_batch_end

    def __iter__(self) -> Iterable[Tuple[dict, dict]]:
        """Yields batches while updating tqdm display to display progress."""

        samples_so_far = 0
        epoch_num = 0
        batch_num = 0
        batch_suffix = epoch_suffix = ""
        if self.use_epochs:
            display = tqdm.tqdm(total=self.n_epochs)
            epoch_suffix = f"/{self.n_epochs}"
        else:  # Use batches.
            display = tqdm.tqdm(total=self.n_batches)
            batch_suffix = f"/{self.n_batches}"

        def update_desc():
            display.set_description(
                f"batch: {batch_num}{batch_suffix}  epoch: {epoch_num}{epoch_suffix}"
            )

        with contextlib.closing(display):
            while True:
                update_desc()
                got_data_on_epoch = False
                for batch in self.data_loader:
                    got_data_on_epoch = True
                    batch_num += 1
                    batch_size = len(batch["obs"])
                    assert batch_size > 0
                    samples_so_far += batch_size
                    stats = dict(
                        epoch_num=epoch_num,
                        batch_num=batch_num,
                        samples_so_far=samples_so_far,
                    )
                    yield batch, stats
                    if self.on_batch_end is not None:
                        self.on_batch_end()
                    if not self.use_epochs:
                        update_desc()
                        display.update(1)
                        if batch_num >= self.n_batches:
                            return
                if not got_data_on_epoch:
                    raise AssertionError(
                        f"Data loader returned no data after "
                        f"{batch_num} batches, during epoch "
                        f"{epoch_num} -- did it reset correctly?"
                    )
                epoch_num += 1
                if self.on_epoch_end is not None:
                    self.on_epoch_end()

                if self.use_epochs:
                    update_desc()
                    display.update(1)
                    if epoch_num >= self.n_epochs:
                        return


def _load_trajectory(npz_path: str) -> types.Trajectory:
    """Load a single trajectory from a compressed Numpy file."""
    np_data = np.load(npz_path, allow_pickle=True)
    has_rew = "rews" in np_data
    cls = types.TrajectoryWithRew if has_rew else types.Trajectory
    return cls(**dict(np_data.items()))



class PPO(OnPolicyAlgorithm):
    """
    Proximal Policy Optimization algorithm (PPO) (clip version)

    Paper: https://arxiv.org/abs/1707.06347
    Code: This implementation borrows code from OpenAI Spinning Up (https://github.com/openai/spinningup/)
    https://github.com/ikostrikov/pytorch-a2c-ppo-acktr-gail and
    and Stable Baselines (PPO2 from https://github.com/hill-a/stable-baselines)

    Introduction to PPO: https://spinningup.openai.com/en/latest/algorithms/ppo.html

    :param policy: The policy model to use (MlpPolicy, CnnPolicy, ...)
    :param env: The environment to learn from (if registered in Gym, can be str)
    :param learning_rate: The learning rate, it can be a function
        of the current progress remaining (from 1 to 0)
    :param n_steps: The number of steps to run for each environment per update
        (i.e. batch size is n_steps * n_env where n_env is number of environment copies running in parallel)
    :param batch_size: Minibatch size
    :param n_epochs: Number of epoch when optimizing the surrogate loss
    :param gamma: Discount factor
    :param gae_lambda: Factor for trade-off of bias vs variance for Generalized Advantage Estimator
    :param clip_range: Clipping parameter, it can be a function of the current progress
        remaining (from 1 to 0).
    :param clip_range_vf: Clipping parameter for the value function,
        it can be a function of the current progress remaining (from 1 to 0).
        This is a parameter specific to the OpenAI implementation. If None is passed (default),
        no clipping will be done on the value function.
        IMPORTANT: this clipping depends on the reward scaling.
    :param ent_coef: Entropy coefficient for the loss calculation
    :param vf_coef: Value function coefficient for the loss calculation
    :param max_grad_norm: The maximum value for the gradient clipping
    :param use_sde: Whether to use generalized State Dependent Exploration (gSDE)
        instead of action noise exploration (default: False)
    :param sde_sample_freq: Sample a new noise matrix every n steps when using gSDE
        Default: -1 (only sample at the beginning of the rollout)
    :param target_kl: Limit the KL divergence between updates,
        because the clipping is not enough to prevent large update
        see issue #213 (cf https://github.com/hill-a/stable-baselines/issues/213)
        By default, there is no limit on the kl div.
    :param tensorboard_log: the log location for tensorboard (if None, no logging)
    :param create_eval_env: Whether to create a second environment that will be
        used for evaluating the agent periodically. (Only available when passing string for the environment)
    :param policy_kwargs: additional arguments to be passed to the policy on creation
    :param verbose: the verbosity level: 0 no output, 1 info, 2 debug
    :param seed: Seed for the pseudo random generators
    :param device: Device (cpu, cuda, ...) on which the code should be run.
        Setting it to auto, the code will be run on the GPU if possible.
    :param _init_setup_model: Whether or not to build the network at the creation of the instance
    """

    def __init__(
        self,
        expert_data,
        policy: Union[str, Type[ActorCriticPolicy]],
        env: Union[GymEnv, str],
        learning_rate: Union[float, Callable] = 3e-4,
        n_steps: int = 2048,
        batch_size: Optional[int] = 32,
        n_epochs: int = 1,
        gamma: float = 0.99,
        gae_lambda: float = 0.95,
        clip_range: float = 0.05,
        clip_range_vf: Optional[float] = None,
        ent_coef: float = 0.0,
        vf_coef: float = 0.5,
        max_grad_norm: float = 0.5,
        use_sde: bool = False,
        sde_sample_freq: int = -1,
        target_kl: Optional[float] = None,
        tensorboard_log: Optional[str] = None,
        create_eval_env: bool = False,
        policy_kwargs: Optional[Dict[str, Any]] = None,
        verbose: int = 0,
        seed: Optional[int] = None,
        device: Union[th.device, str] = "auto",
        _init_setup_model: bool = True,
        alpha: int = 1.0,
        decay: int = 0.99,
        save_path: str = None,
    ):

        super(PPO, self).__init__(
            policy,
            env,
            learning_rate=learning_rate,
            n_steps=n_steps,
            gamma=gamma,
            gae_lambda=gae_lambda,
            ent_coef=ent_coef,
            vf_coef=vf_coef,
            max_grad_norm=max_grad_norm,
            use_sde=use_sde,
            sde_sample_freq=sde_sample_freq,
            tensorboard_log=tensorboard_log,
            policy_kwargs=policy_kwargs,
            verbose=verbose,
            device=device,
            create_eval_env=create_eval_env,
            seed=seed,
            _init_setup_model=False,
        )

        self.batch_size = batch_size
        self.n_epochs = n_epochs
        self.clip_range = clip_range
        self.clip_range_vf = clip_range_vf
        self.target_kl = target_kl
        self.alpha = alpha
        self.decay = decay
        self.dagger = True
        self.bc = False
        self.ppo = False
        self.save_path = save_path

        if expert_data is not None:
            if isinstance(expert_data, types.Transitions):
                if len(expert_data) < batch_size:
                    raise ValueError(
                        "Provided Transitions instance as `expert_data` argument but "
                        "len(expert_data) < expert_batch_size. "
                        f"({len(expert_data)} < {batch_size})."
                    )

                self.expert_data_loader = th_data.DataLoader(
                    expert_data,
                    batch_size=batch_size,
                    collate_fn=types.transitions_collate_fn,
                    shuffle=True,
                    drop_last=True,
                )
            else:
                self.expert_data_loader = expert_data
            self._endless_expert_iterator = endless_iter(self.expert_data_loader)

        if _init_setup_model:
            self._setup_model()

    def _next_expert_batch(self) -> Mapping:
        return next(self._endless_expert_iterator)

    def _setup_model(self) -> None:
        super(PPO, self)._setup_model()

        # Initialize schedules for policy/value clipping
        self.clip_range = get_schedule_fn(self.clip_range)
        if self.clip_range_vf is not None:
            if isinstance(self.clip_range_vf, (float, int)):
                assert self.clip_range_vf > 0, "`clip_range_vf` must be positive, " "pass `None` to deactivate vf clipping"

            self.clip_range_vf = get_schedule_fn(self.clip_range_vf)

    def set_expert_data_loader(
            self,
            expert_data: Union[Iterable[Mapping], types.TransitionsMinimal],
    ) -> None:
        """Set the expert data loader, which yields batches of obs-act pairs.
        Changing the expert data loader on-demand is useful for DAgger and other
        interactive algorithms.
        Args:
            expert_data: Either a Torch `DataLoader`, any other iterator that
                yields dictionaries containing "obs" and "acts" Tensors or Numpy arrays,
                or a `TransitionsMinimal` instance.
                If this is a `TransitionsMinimal` instance, then it is automatically
                converted into a shuffled `DataLoader` with batch size
                `BC.DEFAULT_BATCH_SIZE`.
        """
        if isinstance(expert_data, types.TransitionsMinimal):
            self.expert_data_loader = th_data.DataLoader(
                expert_data,
                shuffle=True,
                batch_size=BC.DEFAULT_BATCH_SIZE,
                collate_fn=types.transitions_collate_fn,
            )
        else:
            self.expert_data_loader = expert_data

    def _load_all_demos(self):
        num_demos_by_round = []
        for round_num in range(self._last_loaded_round + 1, self.round_num + 1):
            round_dir = self._demo_dir_path_for_round(round_num)
            demo_paths = self._get_demo_paths(round_dir)
            self._all_demos.extend(_load_trajectory(p) for p in demo_paths)
            num_demos_by_round.append(len(demo_paths))
        logging.info(f"Loaded {len(self._all_demos)} total")
        demo_transitions = rollout.flatten_trajectories(self._all_demos)
        return demo_transitions, num_demos_by_round



    def _get_demo_paths(self, round_dir):
        return [
            os.path.join(round_dir, p)
            for p in os.listdir(round_dir)
            if p.endswith(self.DEMO_SUFFIX)
        ]

    def _demo_dir_path_for_round(self, round_num=None):
        if round_num is None:
            round_num = self.round_num
        return os.path.join(self.save_path, "demos", f"round-{round_num:03d}")

    def _check_has_latest_demos(self):
        demo_dir = self._demo_dir_path_for_round()
        demo_paths = self._get_demo_paths(demo_dir) if os.path.isdir(demo_dir) else []
        if len(demo_paths) == 0:
            raise NeedsDemosException(
                f"No demos found for round {self.round_num} in dir '{demo_dir}'. "
                f"Maybe you need to collect some demos? See "
                f".get_trajectory_collector()"
            )

    def _try_load_demos(self):
        self._check_has_latest_demos()
        if self._last_loaded_round < self.round_num:
            transitions, num_demos = self._load_all_demos()
            logging.info(
                f"Loaded {sum(num_demos)} new demos from {len(num_demos)} rounds"
            )
            data_loader = th_data.DataLoader(
                transitions,
                self.batch_size,
                drop_last=True,
                shuffle=True,
                collate_fn=types.transitions_collate_fn,
            )
            self.set_expert_data_loader(data_loader)
            self._last_loaded_round = self.round_num

    def train(self,
        *,
        n_epochs: Optional[int] = None,
        n_batches: Optional[int] = None,
        on_epoch_end: Callable[[], None] = None,
        on_batch_end: Callable[[], None] = None,
        log_interval: int = 100,
    ) -> None:
        """
        Update policy using the currently gathered
        rollout buffer.
        """
        # Update optimizer learning rate
        self._update_learning_rate(self.policy.optimizer)
        # Compute current clip range
        clip_range = self.clip_range(self._current_progress_remaining)
        # Optional: clip range for the value function
        if self.clip_range_vf is not None:
            clip_range_vf = self.clip_range_vf(self._current_progress_remaining)

        entropy_losses, all_kl_divs = [], []
        pg_losses, value_losses = [], []
        mse = []
        clip_fractions = []
        batch_num = 0
        # train for gradient_steps epochs
        for epoch in range(self.n_epochs):
            approx_kl_divs = []

            if self.dagger:
                # batch_size = 32
                # transitions = {}
                # transitions['acts'] = actions.detach().cpu().numpy()
                # transitions['obs'] = rollout_data.observations.detach().cpu().numpy()
                loss = 0

                it = EpochOrBatchIteratorWithProgress(
                    self.expert_data_loader,
                    n_epochs=self.n_epochs,
                    n_batches=n_batches,
                    on_epoch_end=on_epoch_end,
                    on_batch_end=on_batch_end,
                )

                batch_num = 0
                for batch, stats_dict_it in it:

                    obs = th.as_tensor(batch["obs"], device=self.device).detach()
                    acts = th.as_tensor(batch["acts"], device=self.device).detach()

                    values, log_prob, entropy = self.policy.evaluate_actions(obs, acts)

                    prob_true_act = th.exp(log_prob).mean()
                    log_prob = log_prob.mean()
                    entropy = entropy.mean()

                    l2_norms = [th.sum(th.square(w)) for w in self.policy.parameters()]
                    l2_norm = sum(l2_norms) / 2  # divide by 2 to cancel with gradient of square

                    # TODO: MOVE THIS
                    self.ent_weight = 1e-3
                    self.l2_weight = 0

                    ent_loss = -self.ent_weight * entropy
                    neglogp = -log_prob
                    l2_loss = self.l2_weight * l2_norm
                    loss = neglogp + ent_loss + l2_loss

                    self.policy.optimizer.zero_grad()
                    loss.backward()
                    self.policy.optimizer.step()

                    stats_dict_loss = dict(
                        neglogp=neglogp.item(),
                        loss=loss.item(),
                        entropy=entropy.item(),
                        ent_loss=ent_loss.item(),
                        prob_true_act=prob_true_act.item(),
                        l2_norm=l2_norm.item(),
                        l2_loss=l2_loss.item(),
                    )

                    if batch_num % log_interval == 0:
                        for stats in [stats_dict_it, stats_dict_loss]:
                            for k, v in stats.items():
                                logger.record(k, v)
                        logger.dump(batch_num)
                    batch_num += 1

<<<<<<< HEAD
=======
                    print(batch_num)


>>>>>>> 52b8ba03
            if not self.dagger:
                # Do a complete pass on the rollout buffer
                for rollout_data in self.rollout_buffer.get(self.batch_size):
                    loss = 0
                    actions = rollout_data.actions
                    if self.ppo:
                        if isinstance(self.action_space, spaces.Discrete):
                            # Convert discrete action from float to long
                            actions = rollout_data.actions.long().flatten()

                        # Re-sample the noise matrix because the log_std has changed
                        # TODO: investigate why there is no issue with the gradient
                        # if that line is commented (as in SAC)
                        if self.use_sde:
                            self.policy.reset_noise(self.batch_size)

                        values, log_prob, entropy = self.policy.evaluate_actions(rollout_data.observations, actions)
                        values = values.flatten()
                        # Normalize advantage
                        advantages = rollout_data.advantages
                        advantages = (advantages - advantages.mean()) / (advantages.std() + 1e-8)

                        # ratio between old and new policy, should be one at the first iteration
                        ratio = th.exp(log_prob - rollout_data.old_log_prob)

                        # clipped surrogate loss
                        policy_loss_1 = advantages * ratio
                        policy_loss_2 = advantages * th.clamp(ratio, 1 - clip_range, 1 + clip_range)
                        policy_loss = -th.min(policy_loss_1, policy_loss_2).mean()

                        # Logging
                        pg_losses.append(policy_loss.item())
                        clip_fraction = th.mean((th.abs(ratio - 1) > clip_range).float()).item()
                        clip_fractions.append(clip_fraction)

                        if self.clip_range_vf is None:
                            # No clipping
                            values_pred = values
                        else:
                            # Clip the different between old and new value
                            # NOTE: this depends on the reward scaling
                            values_pred = rollout_data.old_values + th.clamp(
                                values - rollout_data.old_values, -clip_range_vf, clip_range_vf
                            )
                        # Value loss using the TD(gae_lambda) target
                        value_loss = F.mse_loss(rollout_data.returns, values_pred)
                        value_losses.append(value_loss.item())

                        # Entropy loss favor exploration
                        if entropy is None:
                            # Approximate entropy when no analytical form
                            entropy_loss = -th.mean(-log_prob)
                        else:
                            entropy_loss = -th.mean(entropy)

                        entropy_losses.append(entropy_loss.item())

                        loss_ppo = policy_loss + self.ent_coef * entropy_loss + self.vf_coef * value_loss
                        loss += loss_ppo

                    if self.bc:
                        # Get expert batch
                        expert_samples = self._next_expert_batch()
                        with th.no_grad():
                            # Compute value for the last timestep
                            obs_tensor = th.as_tensor(expert_samples['obs']).to(self.device)
                            actions_tensor = th.as_tensor(expert_samples['acts']).to(self.device)

                        # BC-GAIL
                        _, alogprobs, _ = self.policy.evaluate_actions(obs_tensor, actions_tensor)
                        bcloss = -alogprobs.mean()
                        loss = self.alpha * bcloss + (1 - self.alpha) * loss

                    if self.ppo or self.bc:
                        # Optimization step
                        self.policy.optimizer.zero_grad()
                        loss.backward()
                        # Clip grad norm
                        th.nn.utils.clip_grad_norm_(self.policy.parameters(), self.max_grad_norm)
                        self.policy.optimizer.step()
                        approx_kl_divs.append(th.mean(rollout_data.old_log_prob - log_prob).detach().cpu().numpy())




                if self.ppo:
                    all_kl_divs.append(np.mean(approx_kl_divs))

                    if self.target_kl is not None and np.mean(approx_kl_divs) > 1.5 * self.target_kl:
                        print(f"Early stopping at step {epoch} due to reaching max kl: {np.mean(approx_kl_divs):.2f}")
                        break

            self._n_updates += self.n_epochs
            self.alpha *= self.decay
            explained_var = explained_variance(self.rollout_buffer.returns.flatten(), self.rollout_buffer.values.flatten())

            # Logs
            logger.record("train/entropy_loss", np.mean(entropy_losses))
            logger.record("train/policy_gradient_loss", np.mean(pg_losses))
            logger.record("train/value_loss", np.mean(value_losses))
            logger.record("train/approx_kl", np.mean(approx_kl_divs))
            logger.record("train/clip_fraction", np.mean(clip_fractions))
            logger.record("train/loss", loss.item())
            logger.record("train/explained_variance", explained_var)
            logger.record("train/gamma", self.alpha)
            if hasattr(self.policy, "log_std"):
                logger.record("train/std", th.exp(self.policy.log_std).mean().item())

            logger.record("train/n_updates", self._n_updates, exclude="tensorboard")
            logger.record("train/clip_range", clip_range)
            if self.clip_range_vf is not None:
                logger.record("train/clip_range_vf", clip_range_vf)

            # Get expert samples to compute MSE Imitation loss
            expert_samples = batch #self._next_expert_batch()
            with th.no_grad():
                # Compute value for the last timestep
                obs_tensor = th.as_tensor(expert_samples['obs']).to(self.device)
                actions_tensor = th.as_tensor(expert_samples['acts']).to(self.device)
                actions, values, log_prob = self.policy.forward(obs_tensor, deterministic=True)

            # np_actions = actions.detach().numpy()
            np_actions = actions.detach().cpu().numpy()
            np_exp_actions = expert_samples['acts'].detach().numpy()

            mse = np.mean(np.abs(np_actions - np_exp_actions))

            logger.record("train/mse_last_batch", mse)

    def learn(
        self,
        total_timesteps: int,
        callback: MaybeCallback = None,
        save_path: str = None,
        global_step: int = 0,
        log_interval: int = 1,
        eval_env: Optional[GymEnv] = None,
        eval_freq: int = -1,
        n_eval_episodes: int = 5,
        tb_log_name: str = "PPO",
        eval_log_path: Optional[str] = None,
        reset_num_timesteps: bool = True,
    ) -> "PPO":

        return super(PPO, self).learn(
            total_timesteps=total_timesteps,
            callback=callback,
            log_interval=log_interval,
            eval_env=eval_env,
            eval_freq=eval_freq,
            n_eval_episodes=n_eval_episodes,
            tb_log_name=tb_log_name,
            eval_log_path=eval_log_path,
            reset_num_timesteps=reset_num_timesteps,
            save_path = save_path,
            global_step= global_step,
        )

<|MERGE_RESOLUTION|>--- conflicted
+++ resolved
@@ -484,12 +484,6 @@
                         logger.dump(batch_num)
                     batch_num += 1
 
-<<<<<<< HEAD
-=======
-                    print(batch_num)
-
-
->>>>>>> 52b8ba03
             if not self.dagger:
                 # Do a complete pass on the rollout buffer
                 for rollout_data in self.rollout_buffer.get(self.batch_size):
